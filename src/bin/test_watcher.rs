#![allow(clippy::all)]
#![allow(dead_code)]

#[path = "../../lua/fff/rust/error.rs"]
mod error;
#[path = "../../lua/fff/rust/file_key.rs"]
mod file_key;
#[path = "../../lua/fff/rust/file_picker.rs"]
mod file_picker;
#[path = "../../lua/fff/rust/frecency.rs"]
mod frecency;
#[path = "../../lua/fff/rust/git.rs"]
mod git;
#[path = "../../lua/fff/rust/path_utils.rs"]
mod path_utils;
#[path = "../../lua/fff/rust/score.rs"]
mod score;
#[path = "../../lua/fff/rust/types.rs"]
mod types;

use file_picker::FilePicker;
use frecency::FrecencyTracker;
use std::env;
use std::io::{self, Write};
use std::sync::{LazyLock, RwLock};
use std::thread;
use std::time::Duration;

use crate::git::format_git_status;

static FRECENCY: LazyLock<RwLock<Option<FrecencyTracker>>> = LazyLock::new(|| RwLock::new(None));

fn main() -> Result<(), Box<dyn std::error::Error>> {
    let args: Vec<String> = env::args().collect();
    let base_path = if args.len() > 1 {
        args[1].clone()
    } else {
        env::current_dir()?.to_str().unwrap_or(".").to_string()
    };

    let picker = match FilePicker::new(base_path.clone()) {
        Ok(p) => p,
        Err(e) => {
            eprintln!("❌ Failed to create FilePicker: {:?}", e);
            std::process::exit(1);
        }
    };

    let initial_files = picker.get_cached_files();
    println!("Initial file count: {}", initial_files.len());

    if !initial_files.is_empty() {
        println!("Sample files:");
        for (i, file) in initial_files.iter().take(5).enumerate() {
            println!(
                "  {}. {} ({})",
                i + 1,
                file.relative_path,
                format_git_status(file.git_status)
            );
        }
        if initial_files.len() > 5 {
            println!("  ... and {} more files", initial_files.len() - 5);
        }
    }

    println!("{:=<60}", "");
    println!("🔴 LIVE FILE MONITORING - Press Ctrl+C to stop");
    println!("{:=<60}", "");

    let mut last_count = initial_files.len();
    let mut iteration = 0;

    loop {
        thread::sleep(Duration::from_millis(500));
        iteration += 1;

        let current_files = picker.get_cached_files();
        let current_count = current_files.len();

        if current_count != last_count {
            let timestamp = chrono::Local::now().format("%H:%M:%S%.3f");

            if current_count > last_count {
                let added = current_count - last_count;
                println!(
                    "🟢 [{}] +{} files added | Total: {}",
                    timestamp, added, current_count
                );

                if let Some(newest_files) = current_files
                    .iter()
                    .rev()
                    .take(added)
                    .collect::<Vec<_>>()
                    .into_iter()
                    .rev()
                    .collect::<Vec<_>>()
                    .get(0..added.min(3))
                {
                    for file in newest_files {
                        println!("   ➕ {}", file.relative_path);
                    }
                }
            } else {
                let removed = last_count - current_count;
                println!(
                    "🔴 [{}] -{} files removed | Total: {}",
                    timestamp, removed, current_count
                );
            }

            last_count = current_count;
        }

        if iteration % 20 == 0 {
            let timestamp = chrono::Local::now().format("%H:%M:%S");
            println!(
                "💓 [{}] Heartbeat - {} files cached, watcher active",
                timestamp, current_count
            );

            let mut git_stats = std::collections::HashMap::new();
            for file in &current_files {
                let status = format_git_status(file.git_status);
                *git_stats.entry(status).or_insert(0) += 1;
            }

            let git_stats_copy = git_stats.clone();

            if !git_stats.is_empty() {
                print!("   📊 Git status: ");
                for (status, count) in &git_stats {
                    print!("{}:{} ", status, count);
                }
                println!();
            }

            println!("   🔄 Testing git status refresh...");
            let refreshed_files = picker.refresh_git_status();
            let mut new_git_stats = std::collections::HashMap::new();
            for file in &refreshed_files {
                let status = format_git_status(file.git_status);
                *new_git_stats.entry(status).or_insert(0) += 1;
            }
            if new_git_stats != git_stats_copy {
                print!("   ✨ Git status changed after refresh: ");
                for (status, count) in &new_git_stats {
                    print!("{}:{} ", status, count);
                }
                println!();
            }
        }

        if iteration % 40 == 0 {
<<<<<<< HEAD
            let search_results = picker.fuzzy_search("rs", 5, 2, None, -8, 35, 0.5).unwrap_or_default();
=======
            let search_results = picker.fuzzy_search("rs", 5, 2, None);
>>>>>>> a75fe334
            let timestamp = chrono::Local::now().format("%H:%M:%S");
            println!(
                "🔍 [{}] Search test 'rs': {} matches",
                timestamp,
                search_results.items.len()
            );
            for (i, (file, score)) in search_results
                .items
                .iter()
                .zip(search_results.scores.iter())
                .take(3)
                .enumerate()
            {
                println!(
                    "   {}. {} (score: {})",
                    i + 1,
                    file.relative_path,
                    score.total
                );
            }
        }

        io::stdout().flush().unwrap();
    }
}<|MERGE_RESOLUTION|>--- conflicted
+++ resolved
@@ -153,11 +153,7 @@
         }
 
         if iteration % 40 == 0 {
-<<<<<<< HEAD
             let search_results = picker.fuzzy_search("rs", 5, 2, None, -8, 35, 0.5).unwrap_or_default();
-=======
-            let search_results = picker.fuzzy_search("rs", 5, 2, None);
->>>>>>> a75fe334
             let timestamp = chrono::Local::now().format("%H:%M:%S");
             println!(
                 "🔍 [{}] Search test 'rs': {} matches",
